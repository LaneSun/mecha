const std = @import("std");

const debug = std.debug;
const fmt = std.fmt;
const math = std.math;
const mem = std.mem;
const testing = std.testing;
const unicode = std.unicode;

pub const ascii = @import("src/ascii.zig");
pub const utf8 = @import("src/utf8.zig");

/// All the ways in which a parser can fail.
/// ParserFailed corresponds to the string not matching the expected form and is
/// the only one `mecha` intrinsically deals with.
pub const Error = error{ ParserFailed, OtherError } || mem.Allocator.Error;

pub const Void = Result(void);

pub const ascii = @import("src/ascii.zig");
pub const utf8 = @import("src/utf8.zig");

/// The result of a successful parse
pub fn Result(comptime T: type) type {
    return struct {
        pub const Value = T;

        value: T,
<<<<<<< HEAD
        rest: []const u8,

        pub fn init(v: T, _rest: []const u8) @This() {
            return .{ .value = v, .rest = _rest };
        }
=======
        rest: []const u8 = "",
>>>>>>> 6efe4e42
    };
}

/// The type of all parser that can work with `mecha`
pub fn Parser(comptime T: type) type {
    return ParserWithCC(T, .Unspecified);
}

pub fn ParserWithCC(comptime T: type, comptime cc: std.builtin.CallingConvention) type {
    return fn (*mem.Allocator, []const u8) callconv(cc) Error!Result(T);
}

fn typecheckParser(comptime P: type) void {
    switch (@typeInfo(P)) {
        .Fn => |func| {
            const R = func.return_type orelse
                @compileError("expected 'mecha.Parser(T)', found '" ++ @typeName(P) ++ "'");
            const T = switch (@typeInfo(R)) {
                .ErrorUnion => |e| e.payload.Value,
                else => @compileError("expected 'mecha.Parser(T)', found '" ++ @typeName(P) ++ "'"),
            };
            if (P != ParserWithCC(T, func.calling_convention))
                @compileError("expected 'mecha.Parser(" ++ @typeName(T) ++ ")', found '" ++ @typeName(P) ++ "'");
        },
        else => @compileError("expected 'mecha.Parser(T)', found '" ++ @typeName(P) ++ "'"),
    }
}

fn ReturnType(comptime P: type) type {
    return @typeInfo(P).Fn.return_type.?;
}

fn typecheckParser(comptime P: type) void {
    switch (@typeInfo(P)) {
        .Fn => |func| {
            const R = func.return_type orelse
                @compileError("expected 'mecha.Parser(T)', found '" ++ @typeName(P) ++ "'");
            const T = switch (@typeInfo(R)) {
                .Optional => |o| o.child.Value,
                else => @compileError("expected 'mecha.Parser(T)', found '" ++ @typeName(P) ++ "'"),
            };
            if (P != Parser(T))
                @compileError("expected 'mecha.Parser(" ++ @typeName(T) ++ ")', found '" ++ @typeName(P) ++ "'");
        },
        else => @compileError("expected 'mecha.Parser(T)', found '" ++ @typeName(P) ++ "'"),
    }
}

fn ReturnType(comptime P: type) type {
    return @typeInfo(P).Fn.return_type.?;
}

/// The reverse of `Parser`. Give it a `Parser` type
/// and this function will give you `T`.
pub fn ParserResult(comptime P: type) type {
    typecheckParser(P);
<<<<<<< HEAD
    return @typeInfo(ReturnType(P)).Optional.child.Value;
=======
    return @typeInfo(ReturnType(P)).ErrorUnion.payload.Value;
}

/// A parser that always succeeds and parses nothing. This parser
/// is only really useful for generic code. See `many`.
pub fn noop(_: *mem.Allocator, str: []const u8) Error!Void {
    return Void{ .value = {}, .rest = str };
>>>>>>> 6efe4e42
}

/// A parser that only succeeds on the end of the string.
pub fn eos(_: *mem.Allocator, str: []const u8) Error!Void {
    if (str.len != 0)
        return error.ParserFailed;
    return Void{ .value = {}, .rest = str };
}

test "eos" {
<<<<<<< HEAD
    expectResult(void, .{ .value = {}, .rest = "" }, eos(""));
    expectResult(void, null, eos("a"));
=======
    const allocator = testing.failing_allocator;
    expectResult(void, .{ .value = {} }, eos(allocator, ""));
    expectResult(void, error.ParserFailed, eos(allocator, "a"));
>>>>>>> 6efe4e42
}

/// A parser that always succeeds with the result being the
/// entire string. The same as the '.*$' regex.
<<<<<<< HEAD
pub fn rest(str: []const u8) ?Result([]const u8) {
    return Result([]const u8).init(str, str[str.len..]);
}

test "rest" {
    expectResult([]const u8, .{ .value = "", .rest = "" }, rest(""));
    expectResult([]const u8, .{ .value = "a", .rest = "" }, rest("a"));
}
=======
pub fn rest(_: *mem.Allocator, str: []const u8) Error!Result([]const u8) {
    return Result([]const u8){ .value = str, .rest = str[str.len..] };
}

test "rest" {
    const allocator = testing.failing_allocator;
    expectResult([]const u8, .{ .value = "" }, rest(allocator, ""));
    expectResult([]const u8, .{ .value = "a" }, rest(allocator, "a"));
}

/// Construct a parser that succeeds if the string passed in starts
/// with `str`.
pub fn string(comptime str: []const u8) Parser(void) {
    return struct {
        fn func(_: *mem.Allocator, s: []const u8) Error!Void {
            if (!mem.startsWith(u8, s, str))
                return error.ParserFailed;
            return Void{ .value = {}, .rest = s[str.len..] };
        }
    }.func;
}

test "string" {
    const allocator = testing.failing_allocator;
    expectResult(void, .{ .value = {} }, string("aa")(allocator, "aa"));
    expectResult(void, .{ .value = {}, .rest = "a" }, string("aa")(allocator, "aaa"));
    expectResult(void, error.ParserFailed, string("aa")(allocator, "ba"));
    expectResult(void, error.ParserFailed, string("aa")(allocator, ""));
}

pub const ManyNOptions = struct {
    /// A parser used to parse the content between each element `manyN` parses.
    /// The default is `noop`, so each element will be parsed one after another.
    separator: anytype = noop,
};

/// Construct a parser that repeatedly uses `parser` until `n` iterations is reached.
/// The parser's result will be an array of the results from the repeated parser.
pub fn manyN(
    comptime parser: anytype,
    comptime n: usize,
    comptime options: ManyNOptions,
) Parser([n]ParserResult(@TypeOf(parser))) {
    const Array = [n]ParserResult(@TypeOf(parser));
    const Res = Result(Array);
    return struct {
        fn func(allocator: *mem.Allocator, str: []const u8) Error!Res {
            var rem = str;
            var res: Array = undefined;
            for (res) |*value, i| {
                if (i != 0)
                    rem = (try options.separator(allocator, rem)).rest;

                const r = try parser(allocator, rem);
                rem = r.rest;
                value.* = r.value;
            }

            return Res{ .value = res, .rest = rem };
        }
    }.func;
}

test "manyN" {
    const allocator = testing.failing_allocator;
    const parser1 = comptime manyN(ascii.range('a', 'b'), 3, .{});
    expectResult([3]u8, .{ .value = "aba".*, .rest = "bab" }, parser1(allocator, "ababab"));

    const parser2 = comptime manyN(ascii.range('a', 'b'), 3, .{ .separator = ascii.char(',') });
    expectResult([3]u8, .{ .value = "aba".*, .rest = ",b,a,b" }, parser2(allocator, "a,b,a,b,a,b"));
}

pub const ManyOptions = struct {
    /// The min number of elements `many` should parse for parsing to be
    /// considered successful.
    min: usize = 0,

    /// The maximum number of elements `many` will parse. `many` will stop
    /// parsing after reaching this number of elements even if more elements
    /// could be parsed.
    max: usize = math.maxInt(usize),
>>>>>>> 6efe4e42

    /// Have `many` collect the results of all elements in an allocated slice.
    /// Setting this to false, and `many` will instead just return the parsed
    /// string as the result without any allocation.
    collect: bool = true,

<<<<<<< HEAD
test "string" {
    expectResult(void, .{ .value = {}, .rest = "" }, string("aa")("aa"));
    expectResult(void, .{ .value = {}, .rest = "a" }, string("aa")("aaa"));
    expectResult(void, null, string("aa")("ba"));
    expectResult(void, null, string("aa")(""));
}

/// Construct a parser that repeatedly uses `parser` until `n` iterations is reached.
/// The parsers result will be an array of the results from the repeated parser.
pub fn manyN(
    comptime n: usize,
    comptime parser: anytype,
) Parser([n]ParserResult(@TypeOf(parser))) {
    return struct {
        const Array = [n]ParserResult(@TypeOf(parser));
        const Res = Result(Array);
        fn func(str: []const u8) ?Res {
            var rem = str;
            var res: Array = undefined;
            for (res) |*value| {
                const r = parser(rem) orelse return null;
                rem = r.rest;
                value.* = r.value;
            }

            return Res.init(res, rem);
        }
    }.func;
}

/// Construct a parser that repeatedly uses `parser` until it fails
/// or `m` iterations is reached. The parser constructed will only
/// succeed if `parser` succeeded at least `n` times. The parsers
/// result will be a string containing everything parsed.
pub fn manyRange(
    comptime n: usize,
    comptime m: usize,
    comptime parser: anytype,
) Parser([]const u8) {
    typecheckParser(@TypeOf(parser));
    return struct {
        const Res = Result([]const u8);
        fn func(str: []const u8) ?Res {
            const first_n = manyN(n, parser)(str) orelse return null;
            var rem = first_n.rest;

            var i: usize = n;
            while (i < m) : (i += 1) {
                const r = parser(rem) orelse break;
                rem = r.rest;
            }
            return Res.init(str[0 .. str.len - rem.len], rem);
=======
    /// A parser used to parse the content between each element `many` parses.
    /// The default is `noop`, so each element will be parsed one after another.
    separator: anytype = noop,
};

fn Many(comptime parser: anytype, comptime options: ManyOptions) type {
    if (options.collect)
        return []ParserResult(@TypeOf(parser));
    return []const u8;
}

/// Construct a parser that repeatedly uses `parser` as long as it succeeds
/// or until `opt.max` is reach. See `ManyOptions` for options this function
/// exposes.
pub fn many(comptime parser: anytype, comptime options: ManyOptions) Parser(Many(parser, options)) {
    const ElementParser = @TypeOf(parser);
    const Element = ParserResult(ElementParser);
    const Res = Result(Many(parser, options));
    typecheckParser(ElementParser);

    return struct {
        fn func(allocator: *mem.Allocator, str: []const u8) Error!Res {
            var res = if (options.collect)
                try std.ArrayList(Element).initCapacity(allocator, options.min)
            else {};
            errdefer if (options.collect) res.deinit();

            var rem = str;
            var i: usize = 0;
            while (i < options.max) : (i += 1) {
                const after_seperator = if (i != 0)
                    (options.separator(allocator, rem) catch break).rest
                else
                    rem;

                const r = parser(allocator, after_seperator) catch |e| switch (e) {
                    error.ParserFailed => break,
                    else => return e,
                };
                rem = r.rest;
                if (options.collect)
                    try res.append(r.value);
            }
            if (i < options.min)
                return error.ParserFailed;

            return Res{
                .value = if (options.collect) res.toOwnedSlice() else str[0 .. str.len - rem.len],
                .rest = rem,
            };
>>>>>>> 6efe4e42
        }
    }.func;
}

test "many" {
<<<<<<< HEAD
    const parser1 = comptime many(string("ab"));
    expectResult([]const u8, .{ .value = "", .rest = "" }, parser1(""));
    expectResult([]const u8, .{ .value = "", .rest = "a" }, parser1("a"));
    expectResult([]const u8, .{ .value = "ab", .rest = "" }, parser1("ab"));
    expectResult([]const u8, .{ .value = "ab", .rest = "a" }, parser1("aba"));
    expectResult([]const u8, .{ .value = "abab", .rest = "" }, parser1("abab"));
    expectResult([]const u8, .{ .value = "abab", .rest = "a" }, parser1("ababa"));
    expectResult([]const u8, .{ .value = "ababab", .rest = "" }, parser1("ababab"));

    const parser2 = comptime manyRange(1, 2, string("ab"));
    expectResult([]const u8, null, parser2(""));
    expectResult([]const u8, null, parser2("a"));
    expectResult([]const u8, .{ .value = "ab", .rest = "" }, parser2("ab"));
    expectResult([]const u8, .{ .value = "ab", .rest = "a" }, parser2("aba"));
    expectResult([]const u8, .{ .value = "abab", .rest = "" }, parser2("abab"));
    expectResult([]const u8, .{ .value = "abab", .rest = "a" }, parser2("ababa"));
    expectResult([]const u8, .{ .value = "abab", .rest = "ab" }, parser2("ababab"));

    const parser3 = comptime many(utf8.char(0x100));
    expectResult([]const u8, .{ .value = "ĀĀĀ", .rest = "āāā" }, parser3("ĀĀĀāāā"));

    const parser4 = comptime manyN(3, ascii.range('a', 'b'));
    expectResult([3]u8, .{ .value = "aba".*, .rest = "bab" }, parser4("ababab"));
=======
    const allocator = testing.failing_allocator;
    const parser1 = comptime many(string("ab"), .{ .collect = false });
    expectResult([]const u8, .{ .value = "" }, parser1(allocator, ""));
    expectResult([]const u8, .{ .value = "", .rest = "a" }, parser1(allocator, "a"));
    expectResult([]const u8, .{ .value = "ab" }, parser1(allocator, "ab"));
    expectResult([]const u8, .{ .value = "ab", .rest = "a" }, parser1(allocator, "aba"));
    expectResult([]const u8, .{ .value = "abab" }, parser1(allocator, "abab"));
    expectResult([]const u8, .{ .value = "abab", .rest = "a" }, parser1(allocator, "ababa"));
    expectResult([]const u8, .{ .value = "ababab" }, parser1(allocator, "ababab"));

    const parser2 = comptime many(string("ab"), .{ .collect = false, .min = 1, .max = 2 });
    expectResult([]const u8, error.ParserFailed, parser2(allocator, ""));
    expectResult([]const u8, error.ParserFailed, parser2(allocator, "a"));
    expectResult([]const u8, .{ .value = "ab" }, parser2(allocator, "ab"));
    expectResult([]const u8, .{ .value = "ab", .rest = "a" }, parser2(allocator, "aba"));
    expectResult([]const u8, .{ .value = "abab" }, parser2(allocator, "abab"));
    expectResult([]const u8, .{ .value = "abab", .rest = "a" }, parser2(allocator, "ababa"));
    expectResult([]const u8, .{ .value = "abab", .rest = "ab" }, parser2(allocator, "ababab"));

    const parser3 = comptime many(string("ab"), .{ .collect = false, .separator = ascii.char(',') });
    expectResult([]const u8, .{ .value = "" }, parser3(allocator, ""));
    expectResult([]const u8, .{ .value = "", .rest = "a" }, parser3(allocator, "a"));
    expectResult([]const u8, .{ .value = "ab" }, parser3(allocator, "ab"));
    expectResult([]const u8, .{ .value = "ab", .rest = "a" }, parser3(allocator, "aba"));
    expectResult([]const u8, .{ .value = "ab", .rest = "ab" }, parser3(allocator, "abab"));
    expectResult([]const u8, .{ .value = "ab,ab" }, parser3(allocator, "ab,ab"));
    expectResult([]const u8, .{ .value = "ab,ab", .rest = "," }, parser3(allocator, "ab,ab,"));

    const parser4 = comptime many(utf8.char(0x100), .{ .collect = false });
    expectResult([]const u8, .{ .value = "ĀĀĀ", .rest = "āāā" }, parser4(allocator, "ĀĀĀāāā"));

    const parser5 = comptime many(utf8.range(0x100, 0x100), .{});
    const res = try parser5(testing.allocator, "ĀĀĀāāā");
    defer testing.allocator.free(res.value);

    var expect = [_]u21{ 'Ā', 'Ā', 'Ā' };
    expectResult([]u21, .{ .value = &expect, .rest = "āāā" }, res);
>>>>>>> 6efe4e42
}

/// Construct a parser that will call `parser` on the string
/// but never fails to parse. The parser's result will be the
/// result of `parser` on success and `null` on failure.
pub fn opt(comptime parser: anytype) Parser(?ParserResult(@TypeOf(parser))) {
    const Res = Result(?ParserResult(@TypeOf(parser)));
    return struct {
        fn func(allocator: *mem.Allocator, str: []const u8) Error!Res {
            const r = parser(allocator, str) catch |e| switch (e) {
                error.ParserFailed => return Res{ .value = null, .rest = str },
                else => return e,
            };
            return Res{ .value = r.value, .rest = r.rest };
        }
    }.func;
}

test "opt" {
<<<<<<< HEAD
    const parser1 = comptime opt(ascii.range('a', 'z'));
    expectResult(?u8, .{ .value = 'a', .rest = "" }, parser1("a"));
    expectResult(?u8, .{ .value = 'a', .rest = "a" }, parser1("aa"));
    expectResult(?u8, .{ .value = null, .rest = "1" }, parser1("1"));
=======
    const allocator = testing.failing_allocator;
    const parser1 = comptime opt(ascii.range('a', 'z'));
    expectResult(?u8, .{ .value = 'a' }, parser1(allocator, "a"));
    expectResult(?u8, .{ .value = 'a', .rest = "a" }, parser1(allocator, "aa"));
    expectResult(?u8, .{ .value = null, .rest = "1" }, parser1(allocator, "1"));
>>>>>>> 6efe4e42
}

fn parsersTypes(comptime parsers: anytype) []const type {
    var types: []const type = &[_]type{};
    for (parsers) |parser| {
        const T = ParserResult(@TypeOf(parser));
        if (T != void)
            types = types ++ [_]type{T};
    }
    return types;
}

fn Combine(comptime parsers: anytype) type {
    const types = parsersTypes(parsers);
    if (types.len == 0)
        return void;
    if (types.len == 1)
        return types[0];
    return Tuple(types.len, types[0..types.len].*);
}

/// HACK: Zig cannot cache functions that takes pointers (slices)
///       so we have to passed the types as an array by value.
fn Tuple(comptime n: usize, comptime types: [n]type) type {
    return std.meta.Tuple(&types);
}

/// Takes a tuple of `Parser(any)` and constructs a parser that
/// only succeeds if all parsers succeed to parse. The parsers
/// will be called in order and parser `N` will use the `rest`
/// from parser `N-1`. The parsers result will be a `Tuple` of
/// all parser not of type `Parser(void)`. If only one parser
/// is not of type `Parser(void)` then this parsers result is
/// returned instead of a tuple.
pub fn combine(comptime parsers: anytype) Parser(Combine(parsers)) {
    const types = parsersTypes(parsers);
    const Res = Result(Combine(parsers));
    return struct {
        fn func(allocator: *mem.Allocator, str: []const u8) Error!Res {
            var res: Res = undefined;
            res.rest = str;

            comptime var i = 0;
            comptime var j = 0;
            inline while (i < parsers.len) : (i += 1) {
                const r = try parsers[i](allocator, res.rest);
                res.rest = r.rest;

                if (@TypeOf(r.value) != void) {
                    if (types.len == 1) {
                        res.value = r.value;
                    } else {
                        res.value[j] = r.value;
                    }
                    j += 1;
                }
            }
            return res;
        }
    }.func;
}

test "combine" {
<<<<<<< HEAD
    const parser1 = comptime combine(.{ opt(ascii.range('a', 'b')), opt(ascii.range('d', 'e')) });
    const Res = ParserResult(@TypeOf(parser1));
    expectResult(Res, .{ .value = .{ .@"0" = 'a', .@"1" = 'd' }, .rest = "" }, parser1("ad"));
    expectResult(Res, .{ .value = .{ .@"0" = 'a', .@"1" = null }, .rest = "a" }, parser1("aa"));
    expectResult(Res, .{ .value = .{ .@"0" = null, .@"1" = 'd' }, .rest = "a" }, parser1("da"));
    expectResult(Res, .{ .value = .{ .@"0" = null, .@"1" = null }, .rest = "qa" }, parser1("qa"));

    const parser2 = comptime combine(.{ opt(ascii.range('a', 'b')), ascii.char('d') });
    expectResult(?u8, .{ .value = 'a', .rest = "" }, parser2("ad"));
    expectResult(?u8, .{ .value = 'a', .rest = "a" }, parser2("ada"));
    expectResult(?u8, .{ .value = null, .rest = "a" }, parser2("da"));
    expectResult(?u8, null, parser2("qa"));
=======
    const allocator = testing.failing_allocator;
    const parser1 = comptime combine(.{ opt(ascii.range('a', 'b')), opt(ascii.range('d', 'e')) });
    const Res = ParserResult(@TypeOf(parser1));
    expectResult(Res, .{ .value = .{ .@"0" = 'a', .@"1" = 'd' } }, parser1(allocator, "ad"));
    expectResult(Res, .{ .value = .{ .@"0" = 'a', .@"1" = null }, .rest = "a" }, parser1(allocator, "aa"));
    expectResult(Res, .{ .value = .{ .@"0" = null, .@"1" = 'd' }, .rest = "a" }, parser1(allocator, "da"));
    expectResult(Res, .{ .value = .{ .@"0" = null, .@"1" = null }, .rest = "qa" }, parser1(allocator, "qa"));

    const parser2 = comptime combine(.{ opt(ascii.range('a', 'b')), ascii.char('d') });
    expectResult(?u8, .{ .value = 'a' }, parser2(allocator, "ad"));
    expectResult(?u8, .{ .value = 'a', .rest = "a" }, parser2(allocator, "ada"));
    expectResult(?u8, .{ .value = null, .rest = "a" }, parser2(allocator, "da"));
    expectResult(?u8, error.ParserFailed, parser2(allocator, "qa"));
>>>>>>> 6efe4e42
}

/// Takes a tuple of `Parser(T)` and constructs a parser that
/// only succeeds if one of the parsers succeed to parse. The
/// parsers will be called in order all with `str` as input.
/// The parser will return with the result of the first parser
/// that succeeded. The parsers result will be `Result(T)`
pub fn oneOf(comptime parsers: anytype) Parser(ParserResult(@TypeOf(parsers[0]))) {
    inline for (parsers) |parser|
        typecheckParser(@TypeOf(parser));

    return struct {
        fn func(allocator: *mem.Allocator, str: []const u8) Error!Result(ParserResult(@TypeOf(parsers[0]))) {
            inline for (parsers) |p| {
                if (p(allocator, str)) |res| {
                    return res;
                } else |e| {
                    switch (e) {
                        error.ParserFailed => {},
                        else => return e,
                    }
                }
            }
            return error.ParserFailed;
        }
    }.func;
}

test "oneOf" {
<<<<<<< HEAD
    const parser1 = comptime oneOf(.{ ascii.range('a', 'b'), ascii.range('d', 'e') });
    expectResult(u8, .{ .value = 'a', .rest = "" }, parser1("a"));
    expectResult(u8, .{ .value = 'b', .rest = "" }, parser1("b"));
    expectResult(u8, .{ .value = 'd', .rest = "" }, parser1("d"));
    expectResult(u8, .{ .value = 'e', .rest = "" }, parser1("e"));
    expectResult(u8, .{ .value = 'a', .rest = "a" }, parser1("aa"));
    expectResult(u8, .{ .value = 'b', .rest = "a" }, parser1("ba"));
    expectResult(u8, .{ .value = 'd', .rest = "a" }, parser1("da"));
    expectResult(u8, .{ .value = 'e', .rest = "a" }, parser1("ea"));
    expectResult(u8, null, parser1("q"));
=======
    const allocator = testing.failing_allocator;
    const parser1 = comptime oneOf(.{ ascii.range('a', 'b'), ascii.range('d', 'e') });
    expectResult(u8, .{ .value = 'a' }, parser1(allocator, "a"));
    expectResult(u8, .{ .value = 'b' }, parser1(allocator, "b"));
    expectResult(u8, .{ .value = 'd' }, parser1(allocator, "d"));
    expectResult(u8, .{ .value = 'e' }, parser1(allocator, "e"));
    expectResult(u8, .{ .value = 'a', .rest = "a" }, parser1(allocator, "aa"));
    expectResult(u8, .{ .value = 'b', .rest = "a" }, parser1(allocator, "ba"));
    expectResult(u8, .{ .value = 'd', .rest = "a" }, parser1(allocator, "da"));
    expectResult(u8, .{ .value = 'e', .rest = "a" }, parser1(allocator, "ea"));
    expectResult(u8, error.ParserFailed, parser1(allocator, "q"));
>>>>>>> 6efe4e42
}

/// Takes any parser (preferable not of type `Parser([]const u8)`)
/// and converts it to a parser where the result is a string that
/// contains all characters parsed by `parser`.
pub fn asStr(comptime parser: anytype) Parser([]const u8) {
<<<<<<< HEAD
=======
    const Res = Result([]const u8);
>>>>>>> 6efe4e42
    typecheckParser(@TypeOf(parser));
    return struct {
        fn func(allocator: *mem.Allocator, str: []const u8) Error!Res {
            const r = try parser(allocator, str);
            return Res{ .value = str[0 .. str.len - r.rest.len], .rest = r.rest };
        }
    }.func;
}

test "asStr" {
<<<<<<< HEAD
    const parser1 = comptime asStr(ascii.char('a'));
    expectResult([]const u8, .{ .value = "a", .rest = "" }, parser1("a"));
    expectResult([]const u8, .{ .value = "a", .rest = "a" }, parser1("aa"));
    expectResult([]const u8, null, parser1("ba"));

    const parser2 = comptime asStr(combine(.{ opt(ascii.range('a', 'b')), opt(ascii.range('d', 'e')) }));
    expectResult([]const u8, .{ .value = "ad", .rest = "" }, parser2("ad"));
    expectResult([]const u8, .{ .value = "a", .rest = "a" }, parser2("aa"));
    expectResult([]const u8, .{ .value = "d", .rest = "a" }, parser2("da"));
    expectResult([]const u8, .{ .value = "", .rest = "qa" }, parser2("qa"));
=======
    const allocator = testing.failing_allocator;
    const parser1 = comptime asStr(ascii.char('a'));
    expectResult([]const u8, .{ .value = "a" }, parser1(allocator, "a"));
    expectResult([]const u8, .{ .value = "a", .rest = "a" }, parser1(allocator, "aa"));
    expectResult([]const u8, error.ParserFailed, parser1(allocator, "ba"));

    const parser2 = comptime asStr(combine(.{ opt(ascii.range('a', 'b')), opt(ascii.range('d', 'e')) }));
    expectResult([]const u8, .{ .value = "ad" }, parser2(allocator, "ad"));
    expectResult([]const u8, .{ .value = "a", .rest = "a" }, parser2(allocator, "aa"));
    expectResult([]const u8, .{ .value = "d", .rest = "a" }, parser2(allocator, "da"));
    expectResult([]const u8, .{ .value = "", .rest = "qa" }, parser2(allocator, "qa"));
>>>>>>> 6efe4e42
}

/// Constructs a parser that has its result converted with the
/// `conv` function. The ´conv` functions signature is
/// `fn (*mem.Allocator, ParserResult(parser)) !T`.
/// The parser constructed will fail if `conv` fails.
pub fn convert(
    comptime T: type,
    comptime conv: anytype,
    comptime parser: anytype,
) Parser(T) {
    const Res = Result(T);
    return struct {
        fn func(allocator: *mem.Allocator, str: []const u8) Error!Res {
            const r = try parser(allocator, str);
            const v = conv(allocator, r.value) catch |e| switch (@as(anyerror, e)) {
                error.ParserFailed => return error.ParserFailed,
                error.OutOfMemory => return error.OutOfMemory,
                else => return error.OtherError,
            };
            return Res{ .value = v, .rest = r.rest };
        }
    }.func;
}

/// Constructs a convert function for `convert` that takes a
/// string and parses it to an int of type `Int`.
pub fn toInt(comptime Int: type, comptime base: u8) fn (*mem.Allocator, []const u8) Error!Int {
    return struct {
        fn func(_: *mem.Allocator, str: []const u8) Error!Int {
            return fmt.parseInt(Int, str, base) catch error.ParserFailed;
        }
    }.func;
}

/// Constructs a convert function for `convert` that takes a
/// string and parses it to a float of type `Float`.
pub fn toFloat(comptime Float: type) fn (*mem.Allocator, []const u8) Error!Float {
    return struct {
        fn func(_: *mem.Allocator, str: []const u8) Error!Float {
            return fmt.parseFloat(Float, str) catch error.ParserFailed;
        }
    }.func;
}

/// A convert function for `convert` that takes a string and
/// returns the first codepoint.
<<<<<<< HEAD
pub fn toChar(str: []const u8) ?u21 {
    if (str.len > 1) {
        const cp_len = unicode.utf8ByteSequenceLength(str[0]) catch return null;
        if (cp_len > str.len)
            return null;
        return unicode.utf8Decode(str[0..cp_len]) catch null;
=======
pub fn toChar(_: *mem.Allocator, str: []const u8) anyerror!u21 {
    if (str.len > 1) {
        const cp_len = try unicode.utf8ByteSequenceLength(str[0]);
        if (cp_len > str.len)
            return error.ParserFailed;
        return unicode.utf8Decode(str[0..cp_len]) catch error.ParserFailed;
>>>>>>> 6efe4e42
    }
    return @as(u21, str[0]);
}

/// Constructs a convert function for `convert` that takes a
/// string and converts it to an `Enum` with `std.meta.stringToEnum`.
pub fn toEnum(comptime Enum: type) fn (*mem.Allocator, []const u8) Error!Enum {
    return struct {
        fn func(_: *mem.Allocator, str: []const u8) Error!Enum {
            return std.meta.stringToEnum(Enum, str) orelse error.ParserFailed;
        }
    }.func;
}

/// A convert function for `convert` that takes a string
/// and returns `true` if it is `"true"` and `false` if it
/// is `"false"`.
pub fn toBool(allocator: *mem.Allocator, str: []const u8) Error!bool {
    const r = try toEnum(enum { @"false", @"true" })(allocator, str);
    return r == .@"true";
}

test "convert" {
    const allocator = testing.failing_allocator;
    const parser1 = comptime convert(u8, toInt(u8, 10), asStr(string("123")));
<<<<<<< HEAD
    expectResult(u8, .{ .value = 123, .rest = "" }, parser1("123"));
    expectResult(u8, .{ .value = 123, .rest = "a" }, parser1("123a"));
    expectResult(u8, null, parser1("12"));

    const parser2 = comptime convert(u21, toChar, asStr(string("a")));
    expectResult(u21, .{ .value = 'a', .rest = "" }, parser2("a"));
    expectResult(u21, .{ .value = 'a', .rest = "a" }, parser2("aa"));
    expectResult(u21, null, parser2("b"));

    const parser3 = comptime convert(bool, toBool, rest);
    expectResult(bool, .{ .value = true, .rest = "" }, parser3("true"));
    expectResult(bool, .{ .value = false, .rest = "" }, parser3("false"));
    expectResult(bool, null, parser3("b"));

    const parser4 = comptime convert(f32, toFloat(f32), asStr(string("1.23")));
    expectResult(f32, .{ .value = 1.23, .rest = "" }, parser4("1.23"));
    expectResult(f32, .{ .value = 1.23, .rest = "a" }, parser4("1.23a"));
    expectResult(f32, null, parser4("1.2"));

    const E = packed enum(u8) { a, b, _ };
    const parser5 = comptime convert(E, toEnum(E), rest);
    expectResult(E, .{ .value = E.a, .rest = "" }, parser5("a"));
    expectResult(E, .{ .value = E.b, .rest = "" }, parser5("b"));
    expectResult(E, null, parser5("2"));

    const parser6 = comptime convert(u21, toChar, asStr(string("Āā")));
    expectResult(u21, .{ .value = 0x100, .rest = "" }, parser6("Āā"));
=======
    expectResult(u8, .{ .value = 123 }, parser1(allocator, "123"));
    expectResult(u8, .{ .value = 123, .rest = "a" }, parser1(allocator, "123a"));
    expectResult(u8, error.ParserFailed, parser1(allocator, "12"));

    const parser2 = comptime convert(u21, toChar, asStr(string("a")));
    expectResult(u21, .{ .value = 'a' }, parser2(allocator, "a"));
    expectResult(u21, .{ .value = 'a', .rest = "a" }, parser2(allocator, "aa"));
    expectResult(u21, error.ParserFailed, parser2(allocator, "b"));

    const parser3 = comptime convert(bool, toBool, rest);
    expectResult(bool, .{ .value = true }, parser3(allocator, "true"));
    expectResult(bool, .{ .value = false }, parser3(allocator, "false"));
    expectResult(bool, error.ParserFailed, parser3(allocator, "b"));

    const parser4 = comptime convert(f32, toFloat(f32), asStr(string("1.23")));
    expectResult(f32, .{ .value = 1.23 }, parser4(allocator, "1.23"));
    expectResult(f32, .{ .value = 1.23, .rest = "a" }, parser4(allocator, "1.23a"));
    expectResult(f32, error.ParserFailed, parser4(allocator, "1.2"));

    const E = packed enum(u8) { a, b, _ };
    const parser5 = comptime convert(E, toEnum(E), rest);
    expectResult(E, .{ .value = E.a }, parser5(allocator, "a"));
    expectResult(E, .{ .value = E.b }, parser5(allocator, "b"));
    expectResult(E, error.ParserFailed, parser5(allocator, "2"));

    const parser6 = comptime convert(u21, toChar, asStr(string("Āā")));
    expectResult(u21, .{ .value = 0x100 }, parser6(allocator, "Āā"));
>>>>>>> 6efe4e42
}

/// Constructs a parser that has its result converted with the
/// `conv` function. The ´conv` functions signature is
/// `fn (ParserResult(parser)) T`, so this function should only
/// be used for conversions that cannot fail. See `convert`.
pub fn map(
    comptime T: type,
    comptime conv: anytype,
    comptime parser: anytype,
) Parser(T) {
<<<<<<< HEAD
    typecheckParser(@TypeOf(parser));
    return struct {
        const Res = Result(T);
        fn func(str: []const u8) ?Res {
            const r = parser(str) orelse return null;
            return Res.init(conv(r.value), r.rest);
        }
    }.func;
}

fn ToStructResult(comptime T: type) type {
    return @TypeOf(struct {
        fn func(tuple: anytype) T {
            return undefined;
        }
    }.func);
}

/// Constructs a convert function for `as` that takes a tuple or an array and
/// converts it into the struct `T`. Fields will be assigned in order,
/// so `tuple[i]` will be assigned to the ith field of `T`. This function
/// will give a compile error if `T` and the tuple does not have the same
/// number of fields, or if the items of the tuple cannot be coerced into
/// the fields of the struct.
pub fn toStruct(comptime T: type) ToStructResult(T) {
    return struct {
        fn func(tuple: anytype) T {
            const struct_fields = @typeInfo(T).Struct.fields;
            if (struct_fields.len != tuple.len)
                @compileError(@typeName(T) ++ " and " ++ @typeName(@TypeOf(tuple)) ++ " does not have " ++
                    "same number of fields. Convertion is not possible.");

            var res: T = undefined;
            inline for (struct_fields) |field, i|
                @field(res, field.name) = tuple[i];

            return res;
        }
    }.func;
}

test "map" {
    const Point = struct {
        x: usize,
        y: usize,
    };
    const parser1 = comptime map(Point, toStruct(Point), combine(.{ int(usize, 10), ascii.char(' '), int(usize, 10) }));
    expectResult(Point, .{ .value = .{ .x = 10, .y = 10 }, .rest = "" }, parser1("10 10"));
    expectResult(Point, .{ .value = .{ .x = 20, .y = 20 }, .rest = "aa" }, parser1("20 20aa"));
    expectResult(Point, null, parser1("12"));

    const parser2 = comptime map(Point, toStruct(Point), manyN(2, combine(.{ int(usize, 10), ascii.char(' ') })));
    expectResult(Point, .{ .value = .{ .x = 10, .y = 10 }, .rest = "" }, parser2("10 10 "));
    expectResult(Point, .{ .value = .{ .x = 20, .y = 20 }, .rest = "aa" }, parser2("20 20 aa"));
    expectResult(Point, null, parser1("12"));
}

/// Constructs a parser that discards the result returned from the parser
/// it warps.
pub fn discard(comptime parser: anytype) Parser(void) {
    return convert(void, struct {
        fn d(_: anytype) ?void {}
    }.d, parser);
}

test "discard" {
    const parser = comptime discard(many(ascii.char(' ')));
    expectResult(void, .{ .value = {}, .rest = "abc" }, parser(" abc"));
    expectResult(void, .{ .value = {}, .rest = "abc" }, parser("  abc"));
    expectResult(void, .{ .value = {}, .rest = "abc" }, parser("   abc"));
=======
    const Res = Result(T);
    typecheckParser(@TypeOf(parser));
    return struct {
        fn func(allocator: *mem.Allocator, str: []const u8) Error!Res {
            const r = try parser(allocator, str);
            return Res{ .value = conv(r.value), .rest = r.rest };
        }
    }.func;
>>>>>>> 6efe4e42
}

fn ToStructResult(comptime T: type) type {
    return @TypeOf(struct {
        fn func(tuple: anytype) T {
            return undefined;
        }
    }.func);
}

/// Constructs a convert function for `map` that takes a tuple or an array and
/// converts it into the struct `T`. Fields will be assigned in order,
/// so `tuple[i]` will be assigned to the ith field of `T`. This function
/// will give a compile error if `T` and the tuple does not have the same
/// number of fields, or if the items of the tuple cannot be coerced into
/// the fields of the struct.
pub fn toStruct(comptime T: type) ToStructResult(T) {
    return struct {
        fn func(tuple: anytype) T {
            const struct_fields = @typeInfo(T).Struct.fields;
            if (struct_fields.len != tuple.len)
                @compileError(@typeName(T) ++ " and " ++ @typeName(@TypeOf(tuple)) ++ " does not have " ++
                    "same number of fields. Conversion is not possible.");

            var res: T = undefined;
            inline for (struct_fields) |field, i|
                @field(res, field.name) = tuple[i];

            return res;
        }
    }.func;
}

test "map" {
    const allocator = testing.failing_allocator;
    const Point = struct {
        x: usize,
        y: usize,
    };
    const parser1 = comptime map(Point, toStruct(Point), combine(.{ int(usize, .{}), ascii.char(' '), int(usize, .{}) }));
    expectResult(Point, .{ .value = .{ .x = 10, .y = 10 } }, parser1(allocator, "10 10"));
    expectResult(Point, .{ .value = .{ .x = 20, .y = 20 }, .rest = "aa" }, parser1(allocator, "20 20aa"));
    expectResult(Point, error.ParserFailed, parser1(allocator, "12"));

    const parser2 = comptime map(Point, toStruct(Point), manyN(combine(.{ int(usize, .{}), ascii.char(' ') }), 2, .{}));
    expectResult(Point, .{ .value = .{ .x = 10, .y = 10 } }, parser2(allocator, "10 10 "));
    expectResult(Point, .{ .value = .{ .x = 20, .y = 20 }, .rest = "aa" }, parser2(allocator, "20 20 aa"));
    expectResult(Point, error.ParserFailed, parser2(allocator, "12"));
}

/// Constructs a parser that discards the result returned from the parser
/// it wraps.
pub fn discard(comptime parser: anytype) Parser(void) {
    return map(void, struct {
        fn d(_: anytype) void {}
    }.d, parser);
}

test "discard" {
    const allocator = testing.failing_allocator;
    const parser = comptime discard(many(ascii.char(' '), .{ .collect = false }));
    expectResult(void, .{ .value = {}, .rest = "abc" }, parser(allocator, "abc"));
    expectResult(void, .{ .value = {}, .rest = "abc" }, parser(allocator, " abc"));
    expectResult(void, .{ .value = {}, .rest = "abc" }, parser(allocator, "  abc"));
}

fn digitsForBase(val: anytype, base: u8) usize {
    var res: usize = 0;
    var tmp = val;
    while (tmp != 0) : (tmp /= @intCast(@TypeOf(val), base))
        res += 1;
    return math.max(1, res);
}

pub const IntOptions = struct {
    /// Parse `+/-` prefix of the int as well
    parse_sign: bool = true,
    base: u8 = 10,
    max_digits: usize = math.maxInt(usize),
};

/// Construct a parser that succeeds if it parser an integer of
/// `base`. This parser will stop parsing digits after `max_digits`
/// after the leading zeros haven been reached. The result of this
/// parser will be the string containing the match.
pub fn intToken(comptime options: IntOptions) Parser([]const u8) {
    debug.assert(options.max_digits != 0);
    const sign_parser = if (options.parse_sign)
        oneOf(.{ ascii.char('-'), ascii.char('+'), noop })
    else
        noop;

    return comptime asStr(combine(.{
<<<<<<< HEAD
        opt(ascii.char('-')),
        manyRange(1, math.maxInt(usize), ascii.digit(base)),
=======
        sign_parser,
        many(ascii.digit(options.base), .{
            .collect = false,
            .min = 1,
            .max = options.max_digits,
        }),
>>>>>>> 6efe4e42
    }));
}

/// Same as `intToken` but also converts the parsed string to an
/// integer. This parser will at most parse the same number of digits
/// as the underlying interger can hold in the specified base.
pub fn int(comptime Int: type, comptime options: IntOptions) Parser(Int) {
    debug.assert(options.max_digits != 0);
    const Res = Result(Int);

    return struct {
        fn intParser(_: *mem.Allocator, str: []const u8) Error!Res {
            if (options.parse_sign and str.len != 0) {
                switch (str[0]) {
                    '+' => return parseAfterSign(str[1..], add),
                    '-' => return parseAfterSign(str[1..], sub),
                    else => {},
                }
            }

            return parseAfterSign(str, add);
        }

        fn parseAfterSign(str: []const u8, add_sub: fn (Int, Int) Overflow!Int) Error!Res {
            if (str.len == 0)
                return error.ParserFailed;

            const max_digits = math.min(str.len, options.max_digits);
            const first = fmt.charToDigit(str[0], options.base) catch return error.ParserFailed;
            const first_casted = math.cast(Int, first) catch return error.ParserFailed;
            var res = add_sub(0, first_casted) catch return error.ParserFailed;
            const end = for (str[1..max_digits]) |c, i| {
                const d = fmt.charToDigit(c, options.base) catch break i;
                const casted_b = math.cast(Int, options.base) catch break i;
                const casted_d = math.cast(Int, d) catch break i;
                const next = math.mul(Int, res, casted_b) catch break i;
                res = add_sub(next, casted_d) catch break i;
            } else max_digits - 1;

            return Res{ .value = res, .rest = str[end + 1 ..] };
        }

        const Overflow = error{Overflow};

        fn add(a: Int, b: Int) Overflow!Int {
            return math.add(Int, a, b);
        }

        fn sub(a: Int, b: Int) Overflow!Int {
            return math.sub(Int, a, b);
        }
    }.intParser;
}

test "int" {
<<<<<<< HEAD
    const parser1 = int(u8, 10);
    expectResult(u8, .{ .value = 0, .rest = "" }, parser1("0"));
    expectResult(u8, .{ .value = 1, .rest = "" }, parser1("1"));
    expectResult(u8, .{ .value = 1, .rest = "a" }, parser1("1a"));
    expectResult(u8, .{ .value = 255, .rest = "" }, parser1("255"));
    expectResult(u8, null, parser1("256"));

    const parser2 = int(u8, 16);
    expectResult(u8, .{ .value = 0x00, .rest = "" }, parser2("0"));
    expectResult(u8, .{ .value = 0x01, .rest = "" }, parser2("1"));
    expectResult(u8, .{ .value = 0x1a, .rest = "" }, parser2("1a"));
    expectResult(u8, .{ .value = 0x01, .rest = "g" }, parser2("1g"));
    expectResult(u8, .{ .value = 0xff, .rest = "" }, parser2("ff"));
    expectResult(u8, .{ .value = 0xff, .rest = "" }, parser2("FF"));
    expectResult(u8, null, parser2("100"));
}

/// Creates a parser that calls a function to optain its underlying parser.
=======
    const allocator = testing.failing_allocator;
    const parser1 = int(u8, .{});
    expectResult(u8, .{ .value = 0 }, parser1(allocator, "0"));
    expectResult(u8, .{ .value = 1 }, parser1(allocator, "1"));
    expectResult(u8, .{ .value = 1, .rest = "a" }, parser1(allocator, "1a"));
    expectResult(u8, .{ .value = 255 }, parser1(allocator, "255"));
    expectResult(u8, .{ .value = 255, .rest = "5" }, parser1(allocator, "2555"));
    expectResult(u8, .{ .value = 25, .rest = "6" }, parser1(allocator, "256"));
    expectResult(u8, .{ .value = 255 }, parser1(allocator, "+255"));
    expectResult(u8, error.ParserFailed, parser1(allocator, "-255"));

    const parser2 = int(u8, .{ .base = 16 });
    expectResult(u8, .{ .value = 0x00 }, parser2(allocator, "0"));
    expectResult(u8, .{ .value = 0x01 }, parser2(allocator, "1"));
    expectResult(u8, .{ .value = 0x1a }, parser2(allocator, "1a"));
    expectResult(u8, .{ .value = 0x01, .rest = "g" }, parser2(allocator, "1g"));
    expectResult(u8, .{ .value = 0xff }, parser2(allocator, "ff"));
    expectResult(u8, .{ .value = 0xff }, parser2(allocator, "FF"));
    expectResult(u8, .{ .value = 0xff }, parser2(allocator, "00FF"));
    expectResult(u8, .{ .value = 0x10, .rest = "0" }, parser2(allocator, "100"));
    expectResult(u8, .{ .value = 0xf, .rest = "g" }, parser2(allocator, "fg"));
    expectResult(u8, .{ .value = 0xff }, parser2(allocator, "+ff"));
    expectResult(u8, error.ParserFailed, parser2(allocator, "-ff"));

    const parser3 = int(u8, .{ .base = 16, .max_digits = 2 });
    expectResult(u8, .{ .value = 0xff }, parser3(allocator, "FF"));
    expectResult(u8, .{ .value = 0x00, .rest = "FF" }, parser3(allocator, "00FF"));

    const parser4 = int(isize, .{});
    expectResult(isize, .{ .value = 255 }, parser4(allocator, "+255"));
    expectResult(isize, .{ .value = -255 }, parser4(allocator, "-255"));

    const parser5 = int(isize, .{ .parse_sign = false });
    expectResult(isize, .{ .value = 255 }, parser5(allocator, "255"));
    expectResult(isize, error.ParserFailed, parser5(allocator, "+255"));
    expectResult(isize, error.ParserFailed, parser5(allocator, "-255"));
}

/// Construct a parser that succeeds if it parses any tag from `Enum` as
/// a string. The longest match is always chosen, so for `enum{a,aa}` the
/// "aa" string will succeed parsing and have the result of `.aa` and not
/// `.a`.
pub fn enumeration(comptime Enum: type) Parser(Enum) {
    const Res = Result(Enum);
    return struct {
        fn func(allocator: *mem.Allocator, str: []const u8) Error!Res {
            var res: Error!Res = error.ParserFailed;
            inline for (@typeInfo(Enum).Enum.fields) |field| next: {
                const p = comptime string(field.name);
                const new = p(allocator, str) catch |err| switch (err) {
                    error.ParserFailed => break :next,
                    else => |e| return e,
                };
                const old = res catch Res{ .value = undefined, .rest = str };
                if (new.rest.len < old.rest.len)
                    res = Res{ .value = @field(Enum, field.name), .rest = new.rest };
            }

            return res;
        }
    }.func;
}

test "enumeration" {
    const allocator = testing.failing_allocator;
    const E1 = enum { a, b, aa };
    const parser1 = enumeration(E1);
    expectResult(E1, .{ .value = .a }, parser1(allocator, "a"));
    expectResult(E1, .{ .value = .aa }, parser1(allocator, "aa"));
    expectResult(E1, .{ .value = .b }, parser1(allocator, "b"));
    expectResult(E1, .{ .value = .a, .rest = "b" }, parser1(allocator, "ab"));
    expectResult(E1, .{ .value = .b, .rest = "b" }, parser1(allocator, "bb"));
    expectResult(E1, error.ParserFailed, parser1(allocator, "256"));
}

/// Creates a parser that calls a function to obtain its underlying parser.
>>>>>>> 6efe4e42
/// This function introduces the indirection required for recursive grammars.
/// ```
/// const digit_10 = discard(digit(10));
/// const digits = oneOf(.{ combine(.{ digit_10, ref(digits_ref) }), digit_10 });
/// fn digits_ref() Parser(void) {
///     return digits;
/// };
/// ```
pub fn ref(comptime func: anytype) Parser(ParserResult(ReturnType(@TypeOf(func)))) {
<<<<<<< HEAD
    return struct {
        const P = ReturnType(@TypeOf(func));
        const T = ParserResult(P);
        fn res(str: []const u8) ?Result(T) {
            return func()(str);
=======
    const P = ReturnType(@TypeOf(func));
    const T = ParserResult(P);
    return struct {
        fn res(allocator: *mem.Allocator, str: []const u8) Error!Result(T) {
            return func()(allocator, str);
>>>>>>> 6efe4e42
        }
    }.res;
}

test "ref" {
<<<<<<< HEAD
=======
    const allocator = testing.failing_allocator;
>>>>>>> 6efe4e42
    const Scope = struct {
        const digit = discard(ascii.digit(10));
        const digits = oneOf(.{ combine(.{ digit, ref(digits_ref) }), digit });
        fn digits_ref() Parser(void) {
            return digits;
        }
    };
<<<<<<< HEAD
    expectResult(void, .{ .value = {}, .rest = "" }, Scope.digits("0"));
}

pub fn expectResult(comptime T: type, m_expect: ?Result(T), m_actual: ?Result(T)) void {
    const expect = m_expect orelse {
        testing.expectEqual(@as(?Result(T), null), m_actual);
        return;
    };
    testing.expect(m_actual != null);
    const actual = m_actual.?;
=======
    expectResult(void, .{ .value = {} }, Scope.digits(allocator, "0"));
}

pub fn expectResult(
    comptime T: type,
    m_expect: Error!Result(T),
    m_actual: Error!Result(T),
) void {
    const expect = m_expect catch |err| {
        testing.expectError(err, m_actual);
        return;
    };

    const actual = m_actual catch |err| std.debug.panic("expected {}, found {} ", .{ expect.value, err });
>>>>>>> 6efe4e42

    testing.expectEqualStrings(expect.rest, actual.rest);
    switch (T) {
        []const u8 => testing.expectEqualStrings(expect.value, actual.value),
<<<<<<< HEAD
        else => testing.expectEqual(expect.value, actual.value),
=======
        else => switch (@typeInfo(T)) {
            .Pointer => |ptr| testing.expectEqualSlices(ptr.child, expect.value, actual.value),
            else => testing.expectEqual(expect.value, actual.value),
        },
>>>>>>> 6efe4e42
    }
}<|MERGE_RESOLUTION|>--- conflicted
+++ resolved
@@ -17,24 +17,13 @@
 
 pub const Void = Result(void);
 
-pub const ascii = @import("src/ascii.zig");
-pub const utf8 = @import("src/utf8.zig");
-
 /// The result of a successful parse
 pub fn Result(comptime T: type) type {
     return struct {
         pub const Value = T;
 
         value: T,
-<<<<<<< HEAD
-        rest: []const u8,
-
-        pub fn init(v: T, _rest: []const u8) @This() {
-            return .{ .value = v, .rest = _rest };
-        }
-=======
         rest: []const u8 = "",
->>>>>>> 6efe4e42
     };
 }
 
@@ -67,33 +56,10 @@
     return @typeInfo(P).Fn.return_type.?;
 }
 
-fn typecheckParser(comptime P: type) void {
-    switch (@typeInfo(P)) {
-        .Fn => |func| {
-            const R = func.return_type orelse
-                @compileError("expected 'mecha.Parser(T)', found '" ++ @typeName(P) ++ "'");
-            const T = switch (@typeInfo(R)) {
-                .Optional => |o| o.child.Value,
-                else => @compileError("expected 'mecha.Parser(T)', found '" ++ @typeName(P) ++ "'"),
-            };
-            if (P != Parser(T))
-                @compileError("expected 'mecha.Parser(" ++ @typeName(T) ++ ")', found '" ++ @typeName(P) ++ "'");
-        },
-        else => @compileError("expected 'mecha.Parser(T)', found '" ++ @typeName(P) ++ "'"),
-    }
-}
-
-fn ReturnType(comptime P: type) type {
-    return @typeInfo(P).Fn.return_type.?;
-}
-
 /// The reverse of `Parser`. Give it a `Parser` type
 /// and this function will give you `T`.
 pub fn ParserResult(comptime P: type) type {
     typecheckParser(P);
-<<<<<<< HEAD
-    return @typeInfo(ReturnType(P)).Optional.child.Value;
-=======
     return @typeInfo(ReturnType(P)).ErrorUnion.payload.Value;
 }
 
@@ -101,7 +67,6 @@
 /// is only really useful for generic code. See `many`.
 pub fn noop(_: *mem.Allocator, str: []const u8) Error!Void {
     return Void{ .value = {}, .rest = str };
->>>>>>> 6efe4e42
 }
 
 /// A parser that only succeeds on the end of the string.
@@ -112,36 +77,21 @@
 }
 
 test "eos" {
-<<<<<<< HEAD
-    expectResult(void, .{ .value = {}, .rest = "" }, eos(""));
-    expectResult(void, null, eos("a"));
-=======
-    const allocator = testing.failing_allocator;
-    expectResult(void, .{ .value = {} }, eos(allocator, ""));
-    expectResult(void, error.ParserFailed, eos(allocator, "a"));
->>>>>>> 6efe4e42
+    const allocator = testing.failing_allocator;
+    try expectResult(void, .{ .value = {} }, eos(allocator, ""));
+    try expectResult(void, error.ParserFailed, eos(allocator, "a"));
 }
 
 /// A parser that always succeeds with the result being the
 /// entire string. The same as the '.*$' regex.
-<<<<<<< HEAD
-pub fn rest(str: []const u8) ?Result([]const u8) {
-    return Result([]const u8).init(str, str[str.len..]);
-}
-
-test "rest" {
-    expectResult([]const u8, .{ .value = "", .rest = "" }, rest(""));
-    expectResult([]const u8, .{ .value = "a", .rest = "" }, rest("a"));
-}
-=======
 pub fn rest(_: *mem.Allocator, str: []const u8) Error!Result([]const u8) {
     return Result([]const u8){ .value = str, .rest = str[str.len..] };
 }
 
 test "rest" {
     const allocator = testing.failing_allocator;
-    expectResult([]const u8, .{ .value = "" }, rest(allocator, ""));
-    expectResult([]const u8, .{ .value = "a" }, rest(allocator, "a"));
+    try expectResult([]const u8, .{ .value = "" }, rest(allocator, ""));
+    try expectResult([]const u8, .{ .value = "a" }, rest(allocator, "a"));
 }
 
 /// Construct a parser that succeeds if the string passed in starts
@@ -158,10 +108,10 @@
 
 test "string" {
     const allocator = testing.failing_allocator;
-    expectResult(void, .{ .value = {} }, string("aa")(allocator, "aa"));
-    expectResult(void, .{ .value = {}, .rest = "a" }, string("aa")(allocator, "aaa"));
-    expectResult(void, error.ParserFailed, string("aa")(allocator, "ba"));
-    expectResult(void, error.ParserFailed, string("aa")(allocator, ""));
+    try expectResult(void, .{ .value = {} }, string("aa")(allocator, "aa"));
+    try expectResult(void, .{ .value = {}, .rest = "a" }, string("aa")(allocator, "aaa"));
+    try expectResult(void, error.ParserFailed, string("aa")(allocator, "ba"));
+    try expectResult(void, error.ParserFailed, string("aa")(allocator, ""));
 }
 
 pub const ManyNOptions = struct {
@@ -200,10 +150,10 @@
 test "manyN" {
     const allocator = testing.failing_allocator;
     const parser1 = comptime manyN(ascii.range('a', 'b'), 3, .{});
-    expectResult([3]u8, .{ .value = "aba".*, .rest = "bab" }, parser1(allocator, "ababab"));
+    try expectResult([3]u8, .{ .value = "aba".*, .rest = "bab" }, parser1(allocator, "ababab"));
 
     const parser2 = comptime manyN(ascii.range('a', 'b'), 3, .{ .separator = ascii.char(',') });
-    expectResult([3]u8, .{ .value = "aba".*, .rest = ",b,a,b" }, parser2(allocator, "a,b,a,b,a,b"));
+    try expectResult([3]u8, .{ .value = "aba".*, .rest = ",b,a,b" }, parser2(allocator, "a,b,a,b,a,b"));
 }
 
 pub const ManyOptions = struct {
@@ -215,67 +165,12 @@
     /// parsing after reaching this number of elements even if more elements
     /// could be parsed.
     max: usize = math.maxInt(usize),
->>>>>>> 6efe4e42
 
     /// Have `many` collect the results of all elements in an allocated slice.
     /// Setting this to false, and `many` will instead just return the parsed
     /// string as the result without any allocation.
     collect: bool = true,
 
-<<<<<<< HEAD
-test "string" {
-    expectResult(void, .{ .value = {}, .rest = "" }, string("aa")("aa"));
-    expectResult(void, .{ .value = {}, .rest = "a" }, string("aa")("aaa"));
-    expectResult(void, null, string("aa")("ba"));
-    expectResult(void, null, string("aa")(""));
-}
-
-/// Construct a parser that repeatedly uses `parser` until `n` iterations is reached.
-/// The parsers result will be an array of the results from the repeated parser.
-pub fn manyN(
-    comptime n: usize,
-    comptime parser: anytype,
-) Parser([n]ParserResult(@TypeOf(parser))) {
-    return struct {
-        const Array = [n]ParserResult(@TypeOf(parser));
-        const Res = Result(Array);
-        fn func(str: []const u8) ?Res {
-            var rem = str;
-            var res: Array = undefined;
-            for (res) |*value| {
-                const r = parser(rem) orelse return null;
-                rem = r.rest;
-                value.* = r.value;
-            }
-
-            return Res.init(res, rem);
-        }
-    }.func;
-}
-
-/// Construct a parser that repeatedly uses `parser` until it fails
-/// or `m` iterations is reached. The parser constructed will only
-/// succeed if `parser` succeeded at least `n` times. The parsers
-/// result will be a string containing everything parsed.
-pub fn manyRange(
-    comptime n: usize,
-    comptime m: usize,
-    comptime parser: anytype,
-) Parser([]const u8) {
-    typecheckParser(@TypeOf(parser));
-    return struct {
-        const Res = Result([]const u8);
-        fn func(str: []const u8) ?Res {
-            const first_n = manyN(n, parser)(str) orelse return null;
-            var rem = first_n.rest;
-
-            var i: usize = n;
-            while (i < m) : (i += 1) {
-                const r = parser(rem) orelse break;
-                rem = r.rest;
-            }
-            return Res.init(str[0 .. str.len - rem.len], rem);
-=======
     /// A parser used to parse the content between each element `many` parses.
     /// The default is `noop`, so each element will be parsed one after another.
     separator: anytype = noop,
@@ -326,75 +221,48 @@
                 .value = if (options.collect) res.toOwnedSlice() else str[0 .. str.len - rem.len],
                 .rest = rem,
             };
->>>>>>> 6efe4e42
         }
     }.func;
 }
 
 test "many" {
-<<<<<<< HEAD
-    const parser1 = comptime many(string("ab"));
-    expectResult([]const u8, .{ .value = "", .rest = "" }, parser1(""));
-    expectResult([]const u8, .{ .value = "", .rest = "a" }, parser1("a"));
-    expectResult([]const u8, .{ .value = "ab", .rest = "" }, parser1("ab"));
-    expectResult([]const u8, .{ .value = "ab", .rest = "a" }, parser1("aba"));
-    expectResult([]const u8, .{ .value = "abab", .rest = "" }, parser1("abab"));
-    expectResult([]const u8, .{ .value = "abab", .rest = "a" }, parser1("ababa"));
-    expectResult([]const u8, .{ .value = "ababab", .rest = "" }, parser1("ababab"));
-
-    const parser2 = comptime manyRange(1, 2, string("ab"));
-    expectResult([]const u8, null, parser2(""));
-    expectResult([]const u8, null, parser2("a"));
-    expectResult([]const u8, .{ .value = "ab", .rest = "" }, parser2("ab"));
-    expectResult([]const u8, .{ .value = "ab", .rest = "a" }, parser2("aba"));
-    expectResult([]const u8, .{ .value = "abab", .rest = "" }, parser2("abab"));
-    expectResult([]const u8, .{ .value = "abab", .rest = "a" }, parser2("ababa"));
-    expectResult([]const u8, .{ .value = "abab", .rest = "ab" }, parser2("ababab"));
-
-    const parser3 = comptime many(utf8.char(0x100));
-    expectResult([]const u8, .{ .value = "ĀĀĀ", .rest = "āāā" }, parser3("ĀĀĀāāā"));
-
-    const parser4 = comptime manyN(3, ascii.range('a', 'b'));
-    expectResult([3]u8, .{ .value = "aba".*, .rest = "bab" }, parser4("ababab"));
-=======
     const allocator = testing.failing_allocator;
     const parser1 = comptime many(string("ab"), .{ .collect = false });
-    expectResult([]const u8, .{ .value = "" }, parser1(allocator, ""));
-    expectResult([]const u8, .{ .value = "", .rest = "a" }, parser1(allocator, "a"));
-    expectResult([]const u8, .{ .value = "ab" }, parser1(allocator, "ab"));
-    expectResult([]const u8, .{ .value = "ab", .rest = "a" }, parser1(allocator, "aba"));
-    expectResult([]const u8, .{ .value = "abab" }, parser1(allocator, "abab"));
-    expectResult([]const u8, .{ .value = "abab", .rest = "a" }, parser1(allocator, "ababa"));
-    expectResult([]const u8, .{ .value = "ababab" }, parser1(allocator, "ababab"));
+    try expectResult([]const u8, .{ .value = "" }, parser1(allocator, ""));
+    try expectResult([]const u8, .{ .value = "", .rest = "a" }, parser1(allocator, "a"));
+    try expectResult([]const u8, .{ .value = "ab" }, parser1(allocator, "ab"));
+    try expectResult([]const u8, .{ .value = "ab", .rest = "a" }, parser1(allocator, "aba"));
+    try expectResult([]const u8, .{ .value = "abab" }, parser1(allocator, "abab"));
+    try expectResult([]const u8, .{ .value = "abab", .rest = "a" }, parser1(allocator, "ababa"));
+    try expectResult([]const u8, .{ .value = "ababab" }, parser1(allocator, "ababab"));
 
     const parser2 = comptime many(string("ab"), .{ .collect = false, .min = 1, .max = 2 });
-    expectResult([]const u8, error.ParserFailed, parser2(allocator, ""));
-    expectResult([]const u8, error.ParserFailed, parser2(allocator, "a"));
-    expectResult([]const u8, .{ .value = "ab" }, parser2(allocator, "ab"));
-    expectResult([]const u8, .{ .value = "ab", .rest = "a" }, parser2(allocator, "aba"));
-    expectResult([]const u8, .{ .value = "abab" }, parser2(allocator, "abab"));
-    expectResult([]const u8, .{ .value = "abab", .rest = "a" }, parser2(allocator, "ababa"));
-    expectResult([]const u8, .{ .value = "abab", .rest = "ab" }, parser2(allocator, "ababab"));
+    try expectResult([]const u8, error.ParserFailed, parser2(allocator, ""));
+    try expectResult([]const u8, error.ParserFailed, parser2(allocator, "a"));
+    try expectResult([]const u8, .{ .value = "ab" }, parser2(allocator, "ab"));
+    try expectResult([]const u8, .{ .value = "ab", .rest = "a" }, parser2(allocator, "aba"));
+    try expectResult([]const u8, .{ .value = "abab" }, parser2(allocator, "abab"));
+    try expectResult([]const u8, .{ .value = "abab", .rest = "a" }, parser2(allocator, "ababa"));
+    try expectResult([]const u8, .{ .value = "abab", .rest = "ab" }, parser2(allocator, "ababab"));
 
     const parser3 = comptime many(string("ab"), .{ .collect = false, .separator = ascii.char(',') });
-    expectResult([]const u8, .{ .value = "" }, parser3(allocator, ""));
-    expectResult([]const u8, .{ .value = "", .rest = "a" }, parser3(allocator, "a"));
-    expectResult([]const u8, .{ .value = "ab" }, parser3(allocator, "ab"));
-    expectResult([]const u8, .{ .value = "ab", .rest = "a" }, parser3(allocator, "aba"));
-    expectResult([]const u8, .{ .value = "ab", .rest = "ab" }, parser3(allocator, "abab"));
-    expectResult([]const u8, .{ .value = "ab,ab" }, parser3(allocator, "ab,ab"));
-    expectResult([]const u8, .{ .value = "ab,ab", .rest = "," }, parser3(allocator, "ab,ab,"));
+    try expectResult([]const u8, .{ .value = "" }, parser3(allocator, ""));
+    try expectResult([]const u8, .{ .value = "", .rest = "a" }, parser3(allocator, "a"));
+    try expectResult([]const u8, .{ .value = "ab" }, parser3(allocator, "ab"));
+    try expectResult([]const u8, .{ .value = "ab", .rest = "a" }, parser3(allocator, "aba"));
+    try expectResult([]const u8, .{ .value = "ab", .rest = "ab" }, parser3(allocator, "abab"));
+    try expectResult([]const u8, .{ .value = "ab,ab" }, parser3(allocator, "ab,ab"));
+    try expectResult([]const u8, .{ .value = "ab,ab", .rest = "," }, parser3(allocator, "ab,ab,"));
 
     const parser4 = comptime many(utf8.char(0x100), .{ .collect = false });
-    expectResult([]const u8, .{ .value = "ĀĀĀ", .rest = "āāā" }, parser4(allocator, "ĀĀĀāāā"));
+    try expectResult([]const u8, .{ .value = "ĀĀĀ", .rest = "āāā" }, parser4(allocator, "ĀĀĀāāā"));
 
     const parser5 = comptime many(utf8.range(0x100, 0x100), .{});
     const res = try parser5(testing.allocator, "ĀĀĀāāā");
     defer testing.allocator.free(res.value);
 
     var expect = [_]u21{ 'Ā', 'Ā', 'Ā' };
-    expectResult([]u21, .{ .value = &expect, .rest = "āāā" }, res);
->>>>>>> 6efe4e42
+    try expectResult([]u21, .{ .value = &expect, .rest = "āāā" }, res);
 }
 
 /// Construct a parser that will call `parser` on the string
@@ -414,18 +282,11 @@
 }
 
 test "opt" {
-<<<<<<< HEAD
+    const allocator = testing.failing_allocator;
     const parser1 = comptime opt(ascii.range('a', 'z'));
-    expectResult(?u8, .{ .value = 'a', .rest = "" }, parser1("a"));
-    expectResult(?u8, .{ .value = 'a', .rest = "a" }, parser1("aa"));
-    expectResult(?u8, .{ .value = null, .rest = "1" }, parser1("1"));
-=======
-    const allocator = testing.failing_allocator;
-    const parser1 = comptime opt(ascii.range('a', 'z'));
-    expectResult(?u8, .{ .value = 'a' }, parser1(allocator, "a"));
-    expectResult(?u8, .{ .value = 'a', .rest = "a" }, parser1(allocator, "aa"));
-    expectResult(?u8, .{ .value = null, .rest = "1" }, parser1(allocator, "1"));
->>>>>>> 6efe4e42
+    try expectResult(?u8, .{ .value = 'a' }, parser1(allocator, "a"));
+    try expectResult(?u8, .{ .value = 'a', .rest = "a" }, parser1(allocator, "aa"));
+    try expectResult(?u8, .{ .value = null, .rest = "1" }, parser1(allocator, "1"));
 }
 
 fn parsersTypes(comptime parsers: anytype) []const type {
@@ -489,34 +350,19 @@
 }
 
 test "combine" {
-<<<<<<< HEAD
+    const allocator = testing.failing_allocator;
     const parser1 = comptime combine(.{ opt(ascii.range('a', 'b')), opt(ascii.range('d', 'e')) });
     const Res = ParserResult(@TypeOf(parser1));
-    expectResult(Res, .{ .value = .{ .@"0" = 'a', .@"1" = 'd' }, .rest = "" }, parser1("ad"));
-    expectResult(Res, .{ .value = .{ .@"0" = 'a', .@"1" = null }, .rest = "a" }, parser1("aa"));
-    expectResult(Res, .{ .value = .{ .@"0" = null, .@"1" = 'd' }, .rest = "a" }, parser1("da"));
-    expectResult(Res, .{ .value = .{ .@"0" = null, .@"1" = null }, .rest = "qa" }, parser1("qa"));
+    try expectResult(Res, .{ .value = .{ .@"0" = 'a', .@"1" = 'd' } }, parser1(allocator, "ad"));
+    try expectResult(Res, .{ .value = .{ .@"0" = 'a', .@"1" = null }, .rest = "a" }, parser1(allocator, "aa"));
+    try expectResult(Res, .{ .value = .{ .@"0" = null, .@"1" = 'd' }, .rest = "a" }, parser1(allocator, "da"));
+    try expectResult(Res, .{ .value = .{ .@"0" = null, .@"1" = null }, .rest = "qa" }, parser1(allocator, "qa"));
 
     const parser2 = comptime combine(.{ opt(ascii.range('a', 'b')), ascii.char('d') });
-    expectResult(?u8, .{ .value = 'a', .rest = "" }, parser2("ad"));
-    expectResult(?u8, .{ .value = 'a', .rest = "a" }, parser2("ada"));
-    expectResult(?u8, .{ .value = null, .rest = "a" }, parser2("da"));
-    expectResult(?u8, null, parser2("qa"));
-=======
-    const allocator = testing.failing_allocator;
-    const parser1 = comptime combine(.{ opt(ascii.range('a', 'b')), opt(ascii.range('d', 'e')) });
-    const Res = ParserResult(@TypeOf(parser1));
-    expectResult(Res, .{ .value = .{ .@"0" = 'a', .@"1" = 'd' } }, parser1(allocator, "ad"));
-    expectResult(Res, .{ .value = .{ .@"0" = 'a', .@"1" = null }, .rest = "a" }, parser1(allocator, "aa"));
-    expectResult(Res, .{ .value = .{ .@"0" = null, .@"1" = 'd' }, .rest = "a" }, parser1(allocator, "da"));
-    expectResult(Res, .{ .value = .{ .@"0" = null, .@"1" = null }, .rest = "qa" }, parser1(allocator, "qa"));
-
-    const parser2 = comptime combine(.{ opt(ascii.range('a', 'b')), ascii.char('d') });
-    expectResult(?u8, .{ .value = 'a' }, parser2(allocator, "ad"));
-    expectResult(?u8, .{ .value = 'a', .rest = "a" }, parser2(allocator, "ada"));
-    expectResult(?u8, .{ .value = null, .rest = "a" }, parser2(allocator, "da"));
-    expectResult(?u8, error.ParserFailed, parser2(allocator, "qa"));
->>>>>>> 6efe4e42
+    try expectResult(?u8, .{ .value = 'a' }, parser2(allocator, "ad"));
+    try expectResult(?u8, .{ .value = 'a', .rest = "a" }, parser2(allocator, "ada"));
+    try expectResult(?u8, .{ .value = null, .rest = "a" }, parser2(allocator, "da"));
+    try expectResult(?u8, error.ParserFailed, parser2(allocator, "qa"));
 }
 
 /// Takes a tuple of `Parser(T)` and constructs a parser that
@@ -546,40 +392,24 @@
 }
 
 test "oneOf" {
-<<<<<<< HEAD
+    const allocator = testing.failing_allocator;
     const parser1 = comptime oneOf(.{ ascii.range('a', 'b'), ascii.range('d', 'e') });
-    expectResult(u8, .{ .value = 'a', .rest = "" }, parser1("a"));
-    expectResult(u8, .{ .value = 'b', .rest = "" }, parser1("b"));
-    expectResult(u8, .{ .value = 'd', .rest = "" }, parser1("d"));
-    expectResult(u8, .{ .value = 'e', .rest = "" }, parser1("e"));
-    expectResult(u8, .{ .value = 'a', .rest = "a" }, parser1("aa"));
-    expectResult(u8, .{ .value = 'b', .rest = "a" }, parser1("ba"));
-    expectResult(u8, .{ .value = 'd', .rest = "a" }, parser1("da"));
-    expectResult(u8, .{ .value = 'e', .rest = "a" }, parser1("ea"));
-    expectResult(u8, null, parser1("q"));
-=======
-    const allocator = testing.failing_allocator;
-    const parser1 = comptime oneOf(.{ ascii.range('a', 'b'), ascii.range('d', 'e') });
-    expectResult(u8, .{ .value = 'a' }, parser1(allocator, "a"));
-    expectResult(u8, .{ .value = 'b' }, parser1(allocator, "b"));
-    expectResult(u8, .{ .value = 'd' }, parser1(allocator, "d"));
-    expectResult(u8, .{ .value = 'e' }, parser1(allocator, "e"));
-    expectResult(u8, .{ .value = 'a', .rest = "a" }, parser1(allocator, "aa"));
-    expectResult(u8, .{ .value = 'b', .rest = "a" }, parser1(allocator, "ba"));
-    expectResult(u8, .{ .value = 'd', .rest = "a" }, parser1(allocator, "da"));
-    expectResult(u8, .{ .value = 'e', .rest = "a" }, parser1(allocator, "ea"));
-    expectResult(u8, error.ParserFailed, parser1(allocator, "q"));
->>>>>>> 6efe4e42
+    try expectResult(u8, .{ .value = 'a' }, parser1(allocator, "a"));
+    try expectResult(u8, .{ .value = 'b' }, parser1(allocator, "b"));
+    try expectResult(u8, .{ .value = 'd' }, parser1(allocator, "d"));
+    try expectResult(u8, .{ .value = 'e' }, parser1(allocator, "e"));
+    try expectResult(u8, .{ .value = 'a', .rest = "a" }, parser1(allocator, "aa"));
+    try expectResult(u8, .{ .value = 'b', .rest = "a" }, parser1(allocator, "ba"));
+    try expectResult(u8, .{ .value = 'd', .rest = "a" }, parser1(allocator, "da"));
+    try expectResult(u8, .{ .value = 'e', .rest = "a" }, parser1(allocator, "ea"));
+    try expectResult(u8, error.ParserFailed, parser1(allocator, "q"));
 }
 
 /// Takes any parser (preferable not of type `Parser([]const u8)`)
 /// and converts it to a parser where the result is a string that
 /// contains all characters parsed by `parser`.
 pub fn asStr(comptime parser: anytype) Parser([]const u8) {
-<<<<<<< HEAD
-=======
     const Res = Result([]const u8);
->>>>>>> 6efe4e42
     typecheckParser(@TypeOf(parser));
     return struct {
         fn func(allocator: *mem.Allocator, str: []const u8) Error!Res {
@@ -590,30 +420,17 @@
 }
 
 test "asStr" {
-<<<<<<< HEAD
+    const allocator = testing.failing_allocator;
     const parser1 = comptime asStr(ascii.char('a'));
-    expectResult([]const u8, .{ .value = "a", .rest = "" }, parser1("a"));
-    expectResult([]const u8, .{ .value = "a", .rest = "a" }, parser1("aa"));
-    expectResult([]const u8, null, parser1("ba"));
+    try expectResult([]const u8, .{ .value = "a" }, parser1(allocator, "a"));
+    try expectResult([]const u8, .{ .value = "a", .rest = "a" }, parser1(allocator, "aa"));
+    try expectResult([]const u8, error.ParserFailed, parser1(allocator, "ba"));
 
     const parser2 = comptime asStr(combine(.{ opt(ascii.range('a', 'b')), opt(ascii.range('d', 'e')) }));
-    expectResult([]const u8, .{ .value = "ad", .rest = "" }, parser2("ad"));
-    expectResult([]const u8, .{ .value = "a", .rest = "a" }, parser2("aa"));
-    expectResult([]const u8, .{ .value = "d", .rest = "a" }, parser2("da"));
-    expectResult([]const u8, .{ .value = "", .rest = "qa" }, parser2("qa"));
-=======
-    const allocator = testing.failing_allocator;
-    const parser1 = comptime asStr(ascii.char('a'));
-    expectResult([]const u8, .{ .value = "a" }, parser1(allocator, "a"));
-    expectResult([]const u8, .{ .value = "a", .rest = "a" }, parser1(allocator, "aa"));
-    expectResult([]const u8, error.ParserFailed, parser1(allocator, "ba"));
-
-    const parser2 = comptime asStr(combine(.{ opt(ascii.range('a', 'b')), opt(ascii.range('d', 'e')) }));
-    expectResult([]const u8, .{ .value = "ad" }, parser2(allocator, "ad"));
-    expectResult([]const u8, .{ .value = "a", .rest = "a" }, parser2(allocator, "aa"));
-    expectResult([]const u8, .{ .value = "d", .rest = "a" }, parser2(allocator, "da"));
-    expectResult([]const u8, .{ .value = "", .rest = "qa" }, parser2(allocator, "qa"));
->>>>>>> 6efe4e42
+    try expectResult([]const u8, .{ .value = "ad" }, parser2(allocator, "ad"));
+    try expectResult([]const u8, .{ .value = "a", .rest = "a" }, parser2(allocator, "aa"));
+    try expectResult([]const u8, .{ .value = "d", .rest = "a" }, parser2(allocator, "da"));
+    try expectResult([]const u8, .{ .value = "", .rest = "qa" }, parser2(allocator, "qa"));
 }
 
 /// Constructs a parser that has its result converted with the
@@ -661,21 +478,12 @@
 
 /// A convert function for `convert` that takes a string and
 /// returns the first codepoint.
-<<<<<<< HEAD
-pub fn toChar(str: []const u8) ?u21 {
-    if (str.len > 1) {
-        const cp_len = unicode.utf8ByteSequenceLength(str[0]) catch return null;
-        if (cp_len > str.len)
-            return null;
-        return unicode.utf8Decode(str[0..cp_len]) catch null;
-=======
 pub fn toChar(_: *mem.Allocator, str: []const u8) anyerror!u21 {
     if (str.len > 1) {
         const cp_len = try unicode.utf8ByteSequenceLength(str[0]);
         if (cp_len > str.len)
             return error.ParserFailed;
         return unicode.utf8Decode(str[0..cp_len]) catch error.ParserFailed;
->>>>>>> 6efe4e42
     }
     return @as(u21, str[0]);
 }
@@ -701,63 +509,33 @@
 test "convert" {
     const allocator = testing.failing_allocator;
     const parser1 = comptime convert(u8, toInt(u8, 10), asStr(string("123")));
-<<<<<<< HEAD
-    expectResult(u8, .{ .value = 123, .rest = "" }, parser1("123"));
-    expectResult(u8, .{ .value = 123, .rest = "a" }, parser1("123a"));
-    expectResult(u8, null, parser1("12"));
+    try expectResult(u8, .{ .value = 123 }, parser1(allocator, "123"));
+    try expectResult(u8, .{ .value = 123, .rest = "a" }, parser1(allocator, "123a"));
+    try expectResult(u8, error.ParserFailed, parser1(allocator, "12"));
 
     const parser2 = comptime convert(u21, toChar, asStr(string("a")));
-    expectResult(u21, .{ .value = 'a', .rest = "" }, parser2("a"));
-    expectResult(u21, .{ .value = 'a', .rest = "a" }, parser2("aa"));
-    expectResult(u21, null, parser2("b"));
+    try expectResult(u21, .{ .value = 'a' }, parser2(allocator, "a"));
+    try expectResult(u21, .{ .value = 'a', .rest = "a" }, parser2(allocator, "aa"));
+    try expectResult(u21, error.ParserFailed, parser2(allocator, "b"));
 
     const parser3 = comptime convert(bool, toBool, rest);
-    expectResult(bool, .{ .value = true, .rest = "" }, parser3("true"));
-    expectResult(bool, .{ .value = false, .rest = "" }, parser3("false"));
-    expectResult(bool, null, parser3("b"));
+    try expectResult(bool, .{ .value = true }, parser3(allocator, "true"));
+    try expectResult(bool, .{ .value = false }, parser3(allocator, "false"));
+    try expectResult(bool, error.ParserFailed, parser3(allocator, "b"));
 
     const parser4 = comptime convert(f32, toFloat(f32), asStr(string("1.23")));
-    expectResult(f32, .{ .value = 1.23, .rest = "" }, parser4("1.23"));
-    expectResult(f32, .{ .value = 1.23, .rest = "a" }, parser4("1.23a"));
-    expectResult(f32, null, parser4("1.2"));
+    try expectResult(f32, .{ .value = 1.23 }, parser4(allocator, "1.23"));
+    try expectResult(f32, .{ .value = 1.23, .rest = "a" }, parser4(allocator, "1.23a"));
+    try expectResult(f32, error.ParserFailed, parser4(allocator, "1.2"));
 
     const E = packed enum(u8) { a, b, _ };
     const parser5 = comptime convert(E, toEnum(E), rest);
-    expectResult(E, .{ .value = E.a, .rest = "" }, parser5("a"));
-    expectResult(E, .{ .value = E.b, .rest = "" }, parser5("b"));
-    expectResult(E, null, parser5("2"));
+    try expectResult(E, .{ .value = E.a }, parser5(allocator, "a"));
+    try expectResult(E, .{ .value = E.b }, parser5(allocator, "b"));
+    try expectResult(E, error.ParserFailed, parser5(allocator, "2"));
 
     const parser6 = comptime convert(u21, toChar, asStr(string("Āā")));
-    expectResult(u21, .{ .value = 0x100, .rest = "" }, parser6("Āā"));
-=======
-    expectResult(u8, .{ .value = 123 }, parser1(allocator, "123"));
-    expectResult(u8, .{ .value = 123, .rest = "a" }, parser1(allocator, "123a"));
-    expectResult(u8, error.ParserFailed, parser1(allocator, "12"));
-
-    const parser2 = comptime convert(u21, toChar, asStr(string("a")));
-    expectResult(u21, .{ .value = 'a' }, parser2(allocator, "a"));
-    expectResult(u21, .{ .value = 'a', .rest = "a" }, parser2(allocator, "aa"));
-    expectResult(u21, error.ParserFailed, parser2(allocator, "b"));
-
-    const parser3 = comptime convert(bool, toBool, rest);
-    expectResult(bool, .{ .value = true }, parser3(allocator, "true"));
-    expectResult(bool, .{ .value = false }, parser3(allocator, "false"));
-    expectResult(bool, error.ParserFailed, parser3(allocator, "b"));
-
-    const parser4 = comptime convert(f32, toFloat(f32), asStr(string("1.23")));
-    expectResult(f32, .{ .value = 1.23 }, parser4(allocator, "1.23"));
-    expectResult(f32, .{ .value = 1.23, .rest = "a" }, parser4(allocator, "1.23a"));
-    expectResult(f32, error.ParserFailed, parser4(allocator, "1.2"));
-
-    const E = packed enum(u8) { a, b, _ };
-    const parser5 = comptime convert(E, toEnum(E), rest);
-    expectResult(E, .{ .value = E.a }, parser5(allocator, "a"));
-    expectResult(E, .{ .value = E.b }, parser5(allocator, "b"));
-    expectResult(E, error.ParserFailed, parser5(allocator, "2"));
-
-    const parser6 = comptime convert(u21, toChar, asStr(string("Āā")));
-    expectResult(u21, .{ .value = 0x100 }, parser6(allocator, "Āā"));
->>>>>>> 6efe4e42
+    try expectResult(u21, .{ .value = 0x100 }, parser6(allocator, "Āā"));
 }
 
 /// Constructs a parser that has its result converted with the
@@ -769,78 +547,6 @@
     comptime conv: anytype,
     comptime parser: anytype,
 ) Parser(T) {
-<<<<<<< HEAD
-    typecheckParser(@TypeOf(parser));
-    return struct {
-        const Res = Result(T);
-        fn func(str: []const u8) ?Res {
-            const r = parser(str) orelse return null;
-            return Res.init(conv(r.value), r.rest);
-        }
-    }.func;
-}
-
-fn ToStructResult(comptime T: type) type {
-    return @TypeOf(struct {
-        fn func(tuple: anytype) T {
-            return undefined;
-        }
-    }.func);
-}
-
-/// Constructs a convert function for `as` that takes a tuple or an array and
-/// converts it into the struct `T`. Fields will be assigned in order,
-/// so `tuple[i]` will be assigned to the ith field of `T`. This function
-/// will give a compile error if `T` and the tuple does not have the same
-/// number of fields, or if the items of the tuple cannot be coerced into
-/// the fields of the struct.
-pub fn toStruct(comptime T: type) ToStructResult(T) {
-    return struct {
-        fn func(tuple: anytype) T {
-            const struct_fields = @typeInfo(T).Struct.fields;
-            if (struct_fields.len != tuple.len)
-                @compileError(@typeName(T) ++ " and " ++ @typeName(@TypeOf(tuple)) ++ " does not have " ++
-                    "same number of fields. Convertion is not possible.");
-
-            var res: T = undefined;
-            inline for (struct_fields) |field, i|
-                @field(res, field.name) = tuple[i];
-
-            return res;
-        }
-    }.func;
-}
-
-test "map" {
-    const Point = struct {
-        x: usize,
-        y: usize,
-    };
-    const parser1 = comptime map(Point, toStruct(Point), combine(.{ int(usize, 10), ascii.char(' '), int(usize, 10) }));
-    expectResult(Point, .{ .value = .{ .x = 10, .y = 10 }, .rest = "" }, parser1("10 10"));
-    expectResult(Point, .{ .value = .{ .x = 20, .y = 20 }, .rest = "aa" }, parser1("20 20aa"));
-    expectResult(Point, null, parser1("12"));
-
-    const parser2 = comptime map(Point, toStruct(Point), manyN(2, combine(.{ int(usize, 10), ascii.char(' ') })));
-    expectResult(Point, .{ .value = .{ .x = 10, .y = 10 }, .rest = "" }, parser2("10 10 "));
-    expectResult(Point, .{ .value = .{ .x = 20, .y = 20 }, .rest = "aa" }, parser2("20 20 aa"));
-    expectResult(Point, null, parser1("12"));
-}
-
-/// Constructs a parser that discards the result returned from the parser
-/// it warps.
-pub fn discard(comptime parser: anytype) Parser(void) {
-    return convert(void, struct {
-        fn d(_: anytype) ?void {}
-    }.d, parser);
-}
-
-test "discard" {
-    const parser = comptime discard(many(ascii.char(' ')));
-    expectResult(void, .{ .value = {}, .rest = "abc" }, parser(" abc"));
-    expectResult(void, .{ .value = {}, .rest = "abc" }, parser("  abc"));
-    expectResult(void, .{ .value = {}, .rest = "abc" }, parser("   abc"));
-=======
     const Res = Result(T);
     typecheckParser(@TypeOf(parser));
     return struct {
@@ -849,7 +555,6 @@
             return Res{ .value = conv(r.value), .rest = r.rest };
         }
     }.func;
->>>>>>> 6efe4e42
 }
 
 fn ToStructResult(comptime T: type) type {
@@ -890,14 +595,14 @@
         y: usize,
     };
     const parser1 = comptime map(Point, toStruct(Point), combine(.{ int(usize, .{}), ascii.char(' '), int(usize, .{}) }));
-    expectResult(Point, .{ .value = .{ .x = 10, .y = 10 } }, parser1(allocator, "10 10"));
-    expectResult(Point, .{ .value = .{ .x = 20, .y = 20 }, .rest = "aa" }, parser1(allocator, "20 20aa"));
-    expectResult(Point, error.ParserFailed, parser1(allocator, "12"));
+    try expectResult(Point, .{ .value = .{ .x = 10, .y = 10 } }, parser1(allocator, "10 10"));
+    try expectResult(Point, .{ .value = .{ .x = 20, .y = 20 }, .rest = "aa" }, parser1(allocator, "20 20aa"));
+    try expectResult(Point, error.ParserFailed, parser1(allocator, "12"));
 
     const parser2 = comptime map(Point, toStruct(Point), manyN(combine(.{ int(usize, .{}), ascii.char(' ') }), 2, .{}));
-    expectResult(Point, .{ .value = .{ .x = 10, .y = 10 } }, parser2(allocator, "10 10 "));
-    expectResult(Point, .{ .value = .{ .x = 20, .y = 20 }, .rest = "aa" }, parser2(allocator, "20 20 aa"));
-    expectResult(Point, error.ParserFailed, parser2(allocator, "12"));
+    try expectResult(Point, .{ .value = .{ .x = 10, .y = 10 } }, parser2(allocator, "10 10 "));
+    try expectResult(Point, .{ .value = .{ .x = 20, .y = 20 }, .rest = "aa" }, parser2(allocator, "20 20 aa"));
+    try expectResult(Point, error.ParserFailed, parser2(allocator, "12"));
 }
 
 /// Constructs a parser that discards the result returned from the parser
@@ -911,9 +616,9 @@
 test "discard" {
     const allocator = testing.failing_allocator;
     const parser = comptime discard(many(ascii.char(' '), .{ .collect = false }));
-    expectResult(void, .{ .value = {}, .rest = "abc" }, parser(allocator, "abc"));
-    expectResult(void, .{ .value = {}, .rest = "abc" }, parser(allocator, " abc"));
-    expectResult(void, .{ .value = {}, .rest = "abc" }, parser(allocator, "  abc"));
+    try expectResult(void, .{ .value = {}, .rest = "abc" }, parser(allocator, "abc"));
+    try expectResult(void, .{ .value = {}, .rest = "abc" }, parser(allocator, " abc"));
+    try expectResult(void, .{ .value = {}, .rest = "abc" }, parser(allocator, "  abc"));
 }
 
 fn digitsForBase(val: anytype, base: u8) usize {
@@ -943,17 +648,12 @@
         noop;
 
     return comptime asStr(combine(.{
-<<<<<<< HEAD
-        opt(ascii.char('-')),
-        manyRange(1, math.maxInt(usize), ascii.digit(base)),
-=======
         sign_parser,
         many(ascii.digit(options.base), .{
             .collect = false,
             .min = 1,
             .max = options.max_digits,
         }),
->>>>>>> 6efe4e42
     }));
 }
 
@@ -1009,62 +709,42 @@
 }
 
 test "int" {
-<<<<<<< HEAD
-    const parser1 = int(u8, 10);
-    expectResult(u8, .{ .value = 0, .rest = "" }, parser1("0"));
-    expectResult(u8, .{ .value = 1, .rest = "" }, parser1("1"));
-    expectResult(u8, .{ .value = 1, .rest = "a" }, parser1("1a"));
-    expectResult(u8, .{ .value = 255, .rest = "" }, parser1("255"));
-    expectResult(u8, null, parser1("256"));
-
-    const parser2 = int(u8, 16);
-    expectResult(u8, .{ .value = 0x00, .rest = "" }, parser2("0"));
-    expectResult(u8, .{ .value = 0x01, .rest = "" }, parser2("1"));
-    expectResult(u8, .{ .value = 0x1a, .rest = "" }, parser2("1a"));
-    expectResult(u8, .{ .value = 0x01, .rest = "g" }, parser2("1g"));
-    expectResult(u8, .{ .value = 0xff, .rest = "" }, parser2("ff"));
-    expectResult(u8, .{ .value = 0xff, .rest = "" }, parser2("FF"));
-    expectResult(u8, null, parser2("100"));
-}
-
-/// Creates a parser that calls a function to optain its underlying parser.
-=======
     const allocator = testing.failing_allocator;
     const parser1 = int(u8, .{});
-    expectResult(u8, .{ .value = 0 }, parser1(allocator, "0"));
-    expectResult(u8, .{ .value = 1 }, parser1(allocator, "1"));
-    expectResult(u8, .{ .value = 1, .rest = "a" }, parser1(allocator, "1a"));
-    expectResult(u8, .{ .value = 255 }, parser1(allocator, "255"));
-    expectResult(u8, .{ .value = 255, .rest = "5" }, parser1(allocator, "2555"));
-    expectResult(u8, .{ .value = 25, .rest = "6" }, parser1(allocator, "256"));
-    expectResult(u8, .{ .value = 255 }, parser1(allocator, "+255"));
-    expectResult(u8, error.ParserFailed, parser1(allocator, "-255"));
+    try expectResult(u8, .{ .value = 0 }, parser1(allocator, "0"));
+    try expectResult(u8, .{ .value = 1 }, parser1(allocator, "1"));
+    try expectResult(u8, .{ .value = 1, .rest = "a" }, parser1(allocator, "1a"));
+    try expectResult(u8, .{ .value = 255 }, parser1(allocator, "255"));
+    try expectResult(u8, .{ .value = 255, .rest = "5" }, parser1(allocator, "2555"));
+    try expectResult(u8, .{ .value = 25, .rest = "6" }, parser1(allocator, "256"));
+    try expectResult(u8, .{ .value = 255 }, parser1(allocator, "+255"));
+    try expectResult(u8, error.ParserFailed, parser1(allocator, "-255"));
 
     const parser2 = int(u8, .{ .base = 16 });
-    expectResult(u8, .{ .value = 0x00 }, parser2(allocator, "0"));
-    expectResult(u8, .{ .value = 0x01 }, parser2(allocator, "1"));
-    expectResult(u8, .{ .value = 0x1a }, parser2(allocator, "1a"));
-    expectResult(u8, .{ .value = 0x01, .rest = "g" }, parser2(allocator, "1g"));
-    expectResult(u8, .{ .value = 0xff }, parser2(allocator, "ff"));
-    expectResult(u8, .{ .value = 0xff }, parser2(allocator, "FF"));
-    expectResult(u8, .{ .value = 0xff }, parser2(allocator, "00FF"));
-    expectResult(u8, .{ .value = 0x10, .rest = "0" }, parser2(allocator, "100"));
-    expectResult(u8, .{ .value = 0xf, .rest = "g" }, parser2(allocator, "fg"));
-    expectResult(u8, .{ .value = 0xff }, parser2(allocator, "+ff"));
-    expectResult(u8, error.ParserFailed, parser2(allocator, "-ff"));
+    try expectResult(u8, .{ .value = 0x00 }, parser2(allocator, "0"));
+    try expectResult(u8, .{ .value = 0x01 }, parser2(allocator, "1"));
+    try expectResult(u8, .{ .value = 0x1a }, parser2(allocator, "1a"));
+    try expectResult(u8, .{ .value = 0x01, .rest = "g" }, parser2(allocator, "1g"));
+    try expectResult(u8, .{ .value = 0xff }, parser2(allocator, "ff"));
+    try expectResult(u8, .{ .value = 0xff }, parser2(allocator, "FF"));
+    try expectResult(u8, .{ .value = 0xff }, parser2(allocator, "00FF"));
+    try expectResult(u8, .{ .value = 0x10, .rest = "0" }, parser2(allocator, "100"));
+    try expectResult(u8, .{ .value = 0xf, .rest = "g" }, parser2(allocator, "fg"));
+    try expectResult(u8, .{ .value = 0xff }, parser2(allocator, "+ff"));
+    try expectResult(u8, error.ParserFailed, parser2(allocator, "-ff"));
 
     const parser3 = int(u8, .{ .base = 16, .max_digits = 2 });
-    expectResult(u8, .{ .value = 0xff }, parser3(allocator, "FF"));
-    expectResult(u8, .{ .value = 0x00, .rest = "FF" }, parser3(allocator, "00FF"));
+    try expectResult(u8, .{ .value = 0xff }, parser3(allocator, "FF"));
+    try expectResult(u8, .{ .value = 0x00, .rest = "FF" }, parser3(allocator, "00FF"));
 
     const parser4 = int(isize, .{});
-    expectResult(isize, .{ .value = 255 }, parser4(allocator, "+255"));
-    expectResult(isize, .{ .value = -255 }, parser4(allocator, "-255"));
+    try expectResult(isize, .{ .value = 255 }, parser4(allocator, "+255"));
+    try expectResult(isize, .{ .value = -255 }, parser4(allocator, "-255"));
 
     const parser5 = int(isize, .{ .parse_sign = false });
-    expectResult(isize, .{ .value = 255 }, parser5(allocator, "255"));
-    expectResult(isize, error.ParserFailed, parser5(allocator, "+255"));
-    expectResult(isize, error.ParserFailed, parser5(allocator, "-255"));
+    try expectResult(isize, .{ .value = 255 }, parser5(allocator, "255"));
+    try expectResult(isize, error.ParserFailed, parser5(allocator, "+255"));
+    try expectResult(isize, error.ParserFailed, parser5(allocator, "-255"));
 }
 
 /// Construct a parser that succeeds if it parses any tag from `Enum` as
@@ -1096,16 +776,15 @@
     const allocator = testing.failing_allocator;
     const E1 = enum { a, b, aa };
     const parser1 = enumeration(E1);
-    expectResult(E1, .{ .value = .a }, parser1(allocator, "a"));
-    expectResult(E1, .{ .value = .aa }, parser1(allocator, "aa"));
-    expectResult(E1, .{ .value = .b }, parser1(allocator, "b"));
-    expectResult(E1, .{ .value = .a, .rest = "b" }, parser1(allocator, "ab"));
-    expectResult(E1, .{ .value = .b, .rest = "b" }, parser1(allocator, "bb"));
-    expectResult(E1, error.ParserFailed, parser1(allocator, "256"));
+    try expectResult(E1, .{ .value = .a }, parser1(allocator, "a"));
+    try expectResult(E1, .{ .value = .aa }, parser1(allocator, "aa"));
+    try expectResult(E1, .{ .value = .b }, parser1(allocator, "b"));
+    try expectResult(E1, .{ .value = .a, .rest = "b" }, parser1(allocator, "ab"));
+    try expectResult(E1, .{ .value = .b, .rest = "b" }, parser1(allocator, "bb"));
+    try expectResult(E1, error.ParserFailed, parser1(allocator, "256"));
 }
 
 /// Creates a parser that calls a function to obtain its underlying parser.
->>>>>>> 6efe4e42
 /// This function introduces the indirection required for recursive grammars.
 /// ```
 /// const digit_10 = discard(digit(10));
@@ -1115,28 +794,17 @@
 /// };
 /// ```
 pub fn ref(comptime func: anytype) Parser(ParserResult(ReturnType(@TypeOf(func)))) {
-<<<<<<< HEAD
-    return struct {
-        const P = ReturnType(@TypeOf(func));
-        const T = ParserResult(P);
-        fn res(str: []const u8) ?Result(T) {
-            return func()(str);
-=======
     const P = ReturnType(@TypeOf(func));
     const T = ParserResult(P);
     return struct {
         fn res(allocator: *mem.Allocator, str: []const u8) Error!Result(T) {
             return func()(allocator, str);
->>>>>>> 6efe4e42
         }
     }.res;
 }
 
 test "ref" {
-<<<<<<< HEAD
-=======
-    const allocator = testing.failing_allocator;
->>>>>>> 6efe4e42
+    const allocator = testing.failing_allocator;
     const Scope = struct {
         const digit = discard(ascii.digit(10));
         const digits = oneOf(.{ combine(.{ digit, ref(digits_ref) }), digit });
@@ -1144,44 +812,27 @@
             return digits;
         }
     };
-<<<<<<< HEAD
-    expectResult(void, .{ .value = {}, .rest = "" }, Scope.digits("0"));
-}
-
-pub fn expectResult(comptime T: type, m_expect: ?Result(T), m_actual: ?Result(T)) void {
-    const expect = m_expect orelse {
-        testing.expectEqual(@as(?Result(T), null), m_actual);
-        return;
-    };
-    testing.expect(m_actual != null);
-    const actual = m_actual.?;
-=======
-    expectResult(void, .{ .value = {} }, Scope.digits(allocator, "0"));
+    try expectResult(void, .{ .value = {} }, Scope.digits(allocator, "0"));
 }
 
 pub fn expectResult(
     comptime T: type,
     m_expect: Error!Result(T),
     m_actual: Error!Result(T),
-) void {
+) !void {
     const expect = m_expect catch |err| {
-        testing.expectError(err, m_actual);
+        try testing.expectError(err, m_actual);
         return;
     };
 
-    const actual = m_actual catch |err| std.debug.panic("expected {}, found {} ", .{ expect.value, err });
->>>>>>> 6efe4e42
-
-    testing.expectEqualStrings(expect.rest, actual.rest);
+    const actual = try m_actual;
+
+    try testing.expectEqualStrings(expect.rest, actual.rest);
     switch (T) {
-        []const u8 => testing.expectEqualStrings(expect.value, actual.value),
-<<<<<<< HEAD
-        else => testing.expectEqual(expect.value, actual.value),
-=======
+        []const u8 => try testing.expectEqualStrings(expect.value, actual.value),
         else => switch (@typeInfo(T)) {
-            .Pointer => |ptr| testing.expectEqualSlices(ptr.child, expect.value, actual.value),
-            else => testing.expectEqual(expect.value, actual.value),
+            .Pointer => |ptr| try testing.expectEqualSlices(ptr.child, expect.value, actual.value),
+            else => try testing.expectEqual(expect.value, actual.value),
         },
->>>>>>> 6efe4e42
     }
 }